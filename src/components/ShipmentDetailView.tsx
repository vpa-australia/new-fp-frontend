"use client";

import { useState, useEffect, useMemo, useCallback } from "react";
import { Card, CardContent, CardHeader, CardTitle } from "@/components/ui/card";
import { RadioGroup, RadioGroupItem } from "@/components/ui/radio-group";
import { Label } from "@/components/ui/label";
import { Textarea } from "@/components/ui/textarea";
import { Button } from "@/components/ui/button";
import { useToast } from "@/hooks/use-toast";
import Image from "next/image";
import { AlertCircleIcon, BoxIcon, Loader } from "lucide-react";
import { AlertDialog } from "./ui/alert-dialog";
import {
  Dialog,
  DialogContent,
  DialogHeader,
  DialogTitle,
  DialogFooter,
} from "./ui/dialog";
import { useAuth } from "@/contexts/AuthContext";
import { UploadFile, UploadableShipment } from "@/components/UploadFile";

interface OutOfStockWarehouse {
  id: number;
  variantId: string | number;
  warehouseCode: string;
}

interface LineItem {
  id: number;
  title: string;
  variant_title: string | null;
  sku: string;
  quantity: number;
  price: string | number;
  url: string | null;
  variantId: string | number;
  oosWarehouses?: OutOfStockWarehouse[];
}

interface ShipmentComment {
  id: number;
  comment: string;
  name: string;
  title: string;
  time: number;
}

interface ShipmentQuote {
  id: number;
  shipmentId: number;
  warehouseCode: string;
  carrierCode: string;
  serviceCode: string;
  serviceSubCode: string;
  costIncludingTax: string | number;
  apiQuoteId: number | null;
  carrier?: {
    manual?: boolean;
    name: string;
  };
  isExpress?: boolean;
}

interface ShipmentDetail {
  id: number;
  warehouseCode: string;
  carrierCode?: string | null;
  serviceCode?: string | null;
  carrierCodeDesired?: string | null;
  serviceCodeDesired?: string | null;
  selectedQuoteId?: number | null;
  labelPrinted?: boolean;
  comments?: ShipmentComment[];
  orderLines?: LineItem[];
  quotes?: ShipmentQuote[];
}

export interface ShipmentDetailResponse {
  shipment?: ShipmentDetail | null;
  [key: string]: unknown;
}

interface ShipmentError {
  message: string;
  shipmentId: number;
  createdAt: number;
}

interface WarehouseSummary {
  code: string;
  name: string;
}

type WarehousesResponse = {
  success: boolean;
  warehouses?: Record<string, WarehouseSummary>;
};

type ApiSuccessResponse = {
  success: boolean;
  message?: string;
  [key: string]: unknown;
};

type StoredUserData = {
  data?: {
    name?: string | null;
    title?: string | null;
  };
  roles?: {
    roles?: Array<string | number>;
  };
};

const getErrorMessage = (error: unknown, fallback: string) =>
  error instanceof Error ? error.message : fallback;

const isWarehouseSummary = (value: unknown): value is WarehouseSummary => {
  if (typeof value !== "object" || value === null) {
    return false;
  }
  const candidate = value as { code?: unknown; name?: unknown };
  return (
    typeof candidate.code === "string" && typeof candidate.name === "string"
  );
};

const isWarehousesResponseData = (
  value: unknown
): value is WarehousesResponse => {
  if (typeof value !== "object" || value === null) {
    return false;
  }
  const candidate = value as { success?: unknown; warehouses?: unknown };
  if (typeof candidate.success !== "boolean") {
    return false;
  }
  if (candidate.warehouses === undefined) {
    return true;
  }
  if (
    typeof candidate.warehouses !== "object" ||
    candidate.warehouses === null
  ) {
    return false;
  }
  return Object.values(candidate.warehouses).every(isWarehouseSummary);
};

const isShipmentComment = (value: unknown): value is ShipmentComment => {
  if (typeof value !== "object" || value === null) {
    return false;
  }
  const candidate = value as {
    id?: unknown;
    comment?: unknown;
    name?: unknown;
    title?: unknown;
    time?: unknown;
  };
  return (
    typeof candidate.id === "number" &&
    typeof candidate.comment === "string" &&
    typeof candidate.name === "string" &&
    typeof candidate.title === "string" &&
    typeof candidate.time === "number"
  );
};

const isShipmentError = (value: unknown): value is ShipmentError => {
  if (typeof value !== "object" || value === null) {
    return false;
  }
  const candidate = value as { message?: unknown; shipmentId?: unknown };
  return (
    typeof candidate.message === "string" &&
    typeof candidate.shipmentId === "number"
  );
};

const isShipmentErrorsResponse = (
  value: unknown
): value is { success: boolean; errors: ShipmentError[] } => {
  if (typeof value !== "object" || value === null) {
    return false;
  }
  const candidate = value as { success?: unknown; errors?: unknown };
  return (
    typeof candidate.success === "boolean" &&
    Array.isArray(candidate.errors) &&
    candidate.errors.every(isShipmentError)
  );
};

const formatQuoteCost = (cost: ShipmentQuote["costIncludingTax"]): string => {
  const numericCost = typeof cost === "number" ? cost : Number.parseFloat(cost);
  if (Number.isNaN(numericCost)) {
    return "";
  }
  return `$${numericCost.toFixed(2)}`;
};

const getQuoteLabel = (quote: ShipmentQuote): string => {
  const costPrefix =
    quote.carrier?.manual === true
      ? ""
      : `${formatQuoteCost(quote.costIncludingTax)} `;
  const carrierName = quote.carrier?.name ?? quote.carrierCode;
  const expressSuffix = quote.isExpress ? " (Express)" : "";
  return `${costPrefix}${carrierName}${expressSuffix}`;
};

const isItemOutOfStockAtWarehouse = (
  item: LineItem,
  warehouseCode: string
): boolean =>
  item.oosWarehouses?.some(
    (warehouse) => warehouse.warehouseCode === warehouseCode
  ) ?? false;

const formatPrice = (price: LineItem["price"]): string => {
  const numericPrice =
    typeof price === "number" ? price : Number.parseFloat(price);
  if (Number.isNaN(numericPrice)) {
    return "";
  }
  return `$${numericPrice.toFixed(2)}`;
};

interface ShipmentDetailViewProps {
  shipment: ShipmentDetailResponse | null;
  setAction: React.Dispatch<React.SetStateAction<number>>;
}

export function ShipmentDetailView({
  shipment,
  setAction,
}: ShipmentDetailViewProps) {
  const { toast } = useToast();
  const { user, requireAuthToken } = useAuth();
  const getAuthToken = useCallback(() => {
    try {
      return requireAuthToken();
    } catch (error) {
      toast({
        title: "Authentication Error",
        description: "Your session has expired. Please log in again.",
        variant: "destructive",
      });
      throw error instanceof Error
        ? error
        : new Error("User is not authenticated.");
    }
  }, [requireAuthToken, toast]);
  const dateTimeFormatter = useMemo(
    () =>
      new Intl.DateTimeFormat("en-AU", {
        day: "2-digit",
        month: "short",
        year: "numeric",
        hour: "2-digit",
        minute: "2-digit",
        hour12: false,
        timeZone: "Australia/Sydney",
      }),
    []
  );

  const [errorDialogOpen, setErrorDialogOpen] = useState(false);
  const [shipmentErrors, setShipmentErrors] = useState<ShipmentError[]>([]);
  const [isLoadingErrors, setIsLoadingErrors] = useState(false);
  const [selectedDispatchFrom, setSelectedDispatchFrom] = useState<
    Record<number, string>
  >({});
  const [selectedQuote, setSelectedQuote] = useState<number | null>(null);
  const [commentText, setCommentText] = useState("");
  const [comments, setComments] = useState<ShipmentComment[]>([]);
  const detail = shipment?.shipment ?? null;
  const quotes = useMemo(() => detail?.quotes ?? [], [detail]);
  const orderLines = detail?.orderLines ?? [];
  const isLabelPrinted = detail?.labelPrinted === true;

  useEffect(() => {
    if (quotes.length === 0) {
      if (selectedQuote !== null) {
        setSelectedQuote(null);
      }
      return;
    }

    const normalize = (value?: string | null) =>
      typeof value === "string" ? value.trim().toLowerCase() : null;

    const currentCarrier = normalize(
      detail?.carrierCode ?? detail?.carrierCodeDesired ?? null
    );
    const currentService = normalize(
      detail?.serviceCode ?? detail?.serviceCodeDesired ?? null
    );
    const desiredCarrier = normalize(detail?.carrierCodeDesired ?? null);
    const desiredService = normalize(detail?.serviceCodeDesired ?? null);
    const persistedQuoteId =
      typeof detail?.selectedQuoteId === "number" &&
      !Number.isNaN(detail.selectedQuoteId)
        ? detail.selectedQuoteId
        : null;

    const findMatch = () => {
      if (persistedQuoteId !== null) {
        const byId = quotes.find((quote) => quote.id === persistedQuoteId);
        if (byId) {
          return byId;
        }
      }

      if (currentCarrier) {
        const byCurrent = quotes.find((quote) => {
          const quoteCarrier = normalize(quote.carrierCode);
          const quoteService = normalize(quote.serviceCode);
          if (quoteCarrier !== currentCarrier) {
            return false;
          }
          if (currentService && quoteService !== currentService) {
            return false;
          }
          return true;
        });
        if (byCurrent) {
          return byCurrent;
        }
      }

      if (desiredCarrier) {
        const byDesired = quotes.find((quote) => {
          const quoteCarrier = normalize(quote.carrierCode);
          const quoteService = normalize(quote.serviceCode);
          if (quoteCarrier !== desiredCarrier) {
            return false;
          }
          if (desiredService && quoteService !== desiredService) {
            return false;
          }
          return true;
        });
        if (byDesired) {
          return byDesired;
        }
      }

      return quotes[0];
    };

    const match = findMatch();
    if (match && match.id !== selectedQuote) {
      setSelectedQuote(match.id);
    }
  }, [detail, quotes, selectedQuote]);

  const getQuoteRadioValue = useCallback(
    (quote: ShipmentQuote) =>
      `${quote.id}-${quote.carrierCode}-${quote.serviceCode}`,
    []
  );

  const selectedQuoteValue = useMemo(() => {
    if (selectedQuote === null) {
      return "";
    }
    const quote = quotes.find((item) => item.id === selectedQuote);
    return quote ? getQuoteRadioValue(quote) : "";
  }, [getQuoteRadioValue, quotes, selectedQuote]);

  const selectedQuoteDetails = useMemo(
    () =>
      selectedQuote === null
        ? null
        : quotes.find((item) => item.id === selectedQuote) ?? null,
    [quotes, selectedQuote]
  );

  const uploadableShipment = useMemo<UploadableShipment | undefined>(() => {
    if (!detail) {
      return undefined;
    }
    const record = detail as unknown as Record<string, unknown>;
    const trackingCode =
      typeof record.tracking_code === "string"
        ? (record.tracking_code as string)
        : typeof record.trackingCode === "string"
        ? (record.trackingCode as string)
        : undefined;
    const manualCarrierCode =
      typeof record.manualCarrierCode === "string"
        ? (record.manualCarrierCode as string)
        : undefined;

    return {
      ...record,
      id: detail.id,
      tracking_code: trackingCode,
      manualCarrierCode,
    } as UploadableShipment;
  }, [detail]);

  useEffect(() => {
    if (!detail) {
      setSelectedDispatchFrom({});
      setComments([]);
      return;
    }

    const currentWarehouseCode = detail.warehouseCode ?? "";
    const nextDispatch: Record<number, string> = {};

    detail.orderLines?.forEach((item) => {
      nextDispatch[item.id] = currentWarehouseCode;
    });

    setSelectedDispatchFrom(nextDispatch);
    const sortedComments = (detail.comments ?? [])
      .slice()
      .sort((a, b) => (b.time ?? 0) - (a.time ?? 0));
    setComments(sortedComments);
  }, [detail]);

  // Fetch warehouses on component mount

  const [warehouses, setWarehouses] = useState<WarehouseSummary[]>([]);

  useEffect(() => {
    const fetchWarehouses = async () => {
      try {
        const token = getAuthToken();

        const response = await fetch(
          "https://ship-orders.vpa.com.au/api/platform/warehouses",
          {
            headers: {
              Authorization: "Bearer " + token,
              Accept: "application/json",
            },
          }
        );
        if (!response.ok) {
          throw new Error("Failed to fetch warehouses");
        }

        const data: unknown = await response.json();
        if (!isWarehousesResponseData(data) || !data.warehouses) {
          throw new Error("Unexpected data format received for warehouses.");
        }

        const formattedWarehouses = Object.values(data.warehouses).filter(
          isWarehouseSummary
        );
        setWarehouses(formattedWarehouses);
      } catch (error) {
        console.error("Error fetching warehouses:", error);
        toast({
          title: "Error",
          description: getErrorMessage(
            error,
            "Failed to fetch warehouses. Please try again."
          ),
          variant: "destructive",
        });
      }
    };

    fetchWarehouses();
  }, [getAuthToken, toast]);

  // TODO: Add handlers for quote selection, warehouse selection, and comments

  const handleQuoteSelection = async () => {
    if (!detail?.id) {
      toast({
        variant: "destructive",
        title: "Error",
        description: "Shipment details are unavailable. Please try again.",
      });
      return;
    }

    if (!selectedQuote) {
      toast({
        variant: "destructive",
        title: "Error",
        description: "Please select a quote first",
      });
      return;
    }

    try {
      const token = getAuthToken();

      const response = await fetch(
        `https://ship-orders.vpa.com.au/api/shipments/quote/${detail.id}?quote_id=${selectedQuote}`,
        {
          method: "PATCH",
          headers: {
            Authorization: "Bearer " + token,
            Accept: "application/json",
          },
        }
      );

      if (!response.ok) {
        throw new Error("Failed to update shipment quote");
      }

      const result = (await response
        .json()
        .catch(() => null)) as ApiSuccessResponse | null;
      if (result?.success === false) {
        throw new Error(result.message ?? "Failed to update shipment quote");
      }

      toast({
        variant: "success",
        title: "Success",
        description: "Quote has been updated successfully",
      });

      setAction((prev) => prev + 1);
    } catch (error) {
      console.error("Failed to update shipment quote:", error);
      toast({
        variant: "destructive",
        title: "Error",
        description: getErrorMessage(
          error,
          "Failed to update quote. Please try again."
        ),
      });
    }
  };

  const handleMarkInStock = async (item: LineItem, code: string) => {
    try {
      const token = getAuthToken();

      const response = await fetch(
        `https://ship-orders.vpa.com.au/api/product/oos?sku=${item.sku}&warehouse_code=${code}`,
        {
          method: "DELETE",
          headers: {
            Authorization: `Bearer ${token}`,
            Accept: "application/json",
          },
        }
      );

      if (!response.ok) {
        throw new Error("Failed to update stock status");
      }

      const result = (await response
        .json()
        .catch(() => null)) as ApiSuccessResponse | null;
      if (result?.success === false) {
        throw new Error(result.message ?? "Failed to update stock status");
      }

      setAction((prev) => prev + 1);
      toast({
        variant: "success",
        title: "Success",
        description: "Stock status updated successfully",
      });
    } catch (error) {
      console.error("Error updating stock status:", error);
      toast({
        variant: "destructive",
        title: "Error",
        description: getErrorMessage(error, "Failed to update stock status"),
      });
    }
  };

  const handleMarkOutOfStock = async (item: LineItem, code: string) => {
    try {
      const token = getAuthToken();

      const response = await fetch(
        `https://ship-orders.vpa.com.au/api/product/oos?sku=${item.sku}&warehouse_code=${code}`,
        {
          method: "POST",
          headers: {
            Authorization: `Bearer ${token}`,
            Accept: "application/json",
          },
        }
      );

      if (!response.ok) {
        throw new Error("Failed to update stock status");
      }

      const result = (await response
        .json()
        .catch(() => null)) as ApiSuccessResponse | null;
      if (result?.success === false) {
        throw new Error(result.message ?? "Failed to update stock status");
      }

      setAction((prev) => prev + 1);
      toast({
        variant: "success",
        title: "Success",
        description: "Stock status updated successfully",
      });
    } catch (error) {
      console.error("Error updating stock status:", error);
      toast({
        variant: "destructive",
        title: "Error",
        description: getErrorMessage(error, "Failed to update stock status"),
      });
    }
  };

  const handleSaveNote = async () => {
    if (!commentText.trim()) {
      toast({
        variant: "destructive",
        title: "Error",
        description: "Comment cannot be empty.",
      });
      return;
    }

    let token: string;
    try {
      token = getAuthToken();
    } catch {
      return;
    }

    const userDataStr = localStorage.getItem("userData");
    if (!userDataStr) {
      toast({
        variant: "destructive",
        title: "Authentication Error",
        description: "Authentication data not found. Please log in again.",
      });
      return;
    }

    if (!detail?.id) {
      toast({
        variant: "destructive",
        title: "Error",
        description: "Shipment details are unavailable. Please try again.",
      });
      return;
    }

    try {
      const parsedUserData = JSON.parse(userDataStr) as
        | StoredUserData
        | unknown;
      const storedUserData = (parsedUserData as StoredUserData) ?? {};
      const userName =
        typeof storedUserData.data?.name === "string"
          ? storedUserData.data.name
          : "User";
      const userRole =
        Array.isArray(storedUserData.roles?.roles) &&
        storedUserData.roles.roles.length > 0
          ? String(storedUserData.roles.roles[0])
          : "User";

      const response = await fetch(
        `https://ship-orders.vpa.com.au/api/shipments/comment/${detail.id}`,
        {
          method: "POST",
          headers: {
            "Content-Type": "application/json",
            Authorization: "Bearer " + token,
            Accept: "application/json",
          },
          body: JSON.stringify({
            comment: commentText,
            name: userName,
            title: userRole,
          }),
        }
      );

      if (!response.ok) {
        const errorData = (await response
          .json()
          .catch(() => null)) as ApiSuccessResponse | null;
        throw new Error(errorData?.message ?? "Failed to save note");
      }

      const apiComment = await response.json().catch(() => null);
      const commentToAdd = isShipmentComment(apiComment)
        ? apiComment
        : {
            id: Date.now(),
            comment: commentText,
            name: userName,
            title: userRole,
            time: Math.floor(Date.now() / 1000),
          };

      setComments((prevComments) => {
        const next = [commentToAdd, ...prevComments];
        return next.sort((a, b) => (b.time ?? 0) - (a.time ?? 0));
      });
      setCommentText("");

      toast({
        variant: "success",
        title: "Success",
        description: "Note saved successfully.",
      });
    } catch (error) {
      console.error("Error saving note:", error);
      toast({
        variant: "destructive",
        title: "Error",
        description: getErrorMessage(
          error,
          "Failed to save note. Please try again."
        ),
      });
    }
  };

  const handleMoveShipment = async () => {
    if (!detail?.id) {
      toast({
        title: "Error",
        description: "Shipment details are unavailable. Please try again.",
        variant: "destructive",
      });
      return;
    }

    const token = getAuthToken();

    const itemsByWarehouseCode: Record<string, string[]> = {};

    Object.entries(selectedDispatchFrom).forEach(([itemId, warehouseCode]) => {
      if (!warehouseCode) {
        return;
      }

      if (!itemsByWarehouseCode[warehouseCode]) {
        itemsByWarehouseCode[warehouseCode] = [];
      }

      itemsByWarehouseCode[warehouseCode].push(itemId);
    });

    if (Object.keys(itemsByWarehouseCode).length === 0) {
      toast({
        title: "No Items Selected",
        description: "Please select at least one item to move.",
        variant: "destructive",
      });
      return;
    }

    const queryString = Object.entries(itemsByWarehouseCode)
      .map(
        ([code, itemIds]) =>
          `${encodeURIComponent(code)}=${encodeURIComponent(itemIds.join(","))}`
      )
      .join("&");

    const url = `https://ship-orders.vpa.com.au/api/shipments/move/${detail.id}?${queryString}`;

    try {
      const response = await fetch(url, {
        method: "PATCH",
        headers: {
          Authorization: "Bearer " + token,
          Accept: "application/json",
        },
      });
      const payload = (await response
        .json()
        .catch(() => null)) as ApiSuccessResponse | null;
      if (!response.ok) {
        throw new Error(payload?.message ?? "Failed to move items");
      }

      if (payload?.success === false) {
        throw new Error(payload.message ?? "Failed to move items");
      }

      setAction((prev) => prev + 1);
      toast({
        title: "Move Successful",
        description: "Selected items have been moved.",
        variant: "success",
      });
    } catch (error) {
      console.error("Error moving items:", error);
      toast({
        title: "Move Failed",
        description: getErrorMessage(error, "Failed to move items."),
        variant: "destructive",
      });
    }
  };

  const showShipmentErrors = async (shipmentId: number) => {
    setIsLoadingErrors(true);
    setErrorDialogOpen(true);

    try {
      const token = getAuthToken();

      const response = await fetch(
        `https://ship-orders.vpa.com.au/api/shipments/errors/${shipmentId}`,
        {
          method: "GET",
          headers: {
            Authorization: "Bearer " + token,
            "Content-Type": "application/json",
          },
        }
      );

      const data: unknown = await response.json().catch(() => null);
      if (!response.ok) {
        const message =
          data && typeof data === "object" && data !== null && "message" in data
            ? String((data as { message?: unknown }).message ?? "")
            : undefined;
        throw new Error(
          message || `Error fetching shipment errors: ${response.status}`
        );
      }

      if (isShipmentErrorsResponse(data) && data.success) {
        setShipmentErrors(data.errors);
      } else {
        setShipmentErrors([]);
        toast({
          title: "No errors found",
          description: "No errors were found for this shipment.",
        });
      }
    } catch (error) {
      console.error("Error fetching shipment errors:", error);
      toast({
        title: "Error",
        description: getErrorMessage(error, "Failed to fetch shipment errors"),
        variant: "destructive",
      });
      setShipmentErrors([]);
    } finally {
      setIsLoadingErrors(false);
    }
  };

  return (
    <div className="grid grid-cols-3 gap-4 p-4">
      {/* Error Dialog */}
      <Dialog open={errorDialogOpen} onOpenChange={setErrorDialogOpen}>
        <DialogContent className="max-w-md">
          <DialogHeader>
            <DialogTitle className="flex items-center gap-2">
              <AlertCircleIcon className="h-5 w-5 text-red-500" />
              Shipment Errors
            </DialogTitle>
          </DialogHeader>

          {isLoadingErrors ? (
            <div className="flex justify-center items-center py-8">
              <Loader className="h-8 w-8 animate-spin text-gray-500" />
              <span className="ml-2">Loading errors...</span>
            </div>
          ) : shipmentErrors.length > 0 ? (
            <div className="max-h-[60vh] overflow-y-auto">
              {shipmentErrors.map((error) => {
                const createdAt = new Date(error.createdAt * 1000);
                return (
                  <div
                    key={`${error.shipmentId}-${error.message}`}
                    className="mb-4 p-3 bg-red-50 border border-red-200 rounded-md"
                  >
                    <p className="text-xs text-gray-500 mb-1">
                      Time:{" "}
                      {`${createdAt.toLocaleDateString()} ${createdAt.toLocaleTimeString()}`}
                    </p>
                    <p className="text-sm text-red-800 whitespace-pre-wrap">
                      {error.message}
                    </p>
                    <p className="text-xs text-gray-500 mt-1">
                      Shipment ID: {error.shipmentId}
                    </p>
                  </div>
                );
              })}
            </div>
          ) : (
            <div className="py-6 text-center text-gray-500">
              No errors found for this shipment.
            </div>
          )}

          <DialogFooter>
            <Button onClick={() => setErrorDialogOpen(false)}>Close</Button>
          </DialogFooter>
        </DialogContent>
      </Dialog>

      <div>
        {/* Shipping Quotes Section */}
        <Card className="col-span-1">
          <CardHeader className="">
            <CardTitle className="text-xs font-semibold text-gray-500 uppercase tracking-wider">
              Shipping Quotes
            </CardTitle>
          </CardHeader>
          <CardContent>
            <RadioGroup
              value={selectedQuoteValue}
              onValueChange={(value) => {
                if (isLabelPrinted) {
                  return;
                }
                const [quoteId] = value.split("-");
                const parsedId = Number.parseInt(quoteId, 10);
                setSelectedQuote(Number.isNaN(parsedId) ? null : parsedId);
              }}
            >
              {quotes.map((quote) => (
                <div
                  key={quote.id}
                  className="flex items-center space-x-2 mb-2"
                >
                  <RadioGroupItem
                    value={getQuoteRadioValue(quote)}
                    id={`quote-${quote.id}`}
                    disabled={isLabelPrinted}
                  />
                  <Label
                    htmlFor={`quote-${quote.id}`}
                    className="flex-grow text-sm"
                  >
                    {getQuoteLabel(quote)}
                  </Label>
                  {isLabelPrinted ? (
                    <span className="inline-flex items-center px-2 py-1 text-[10px] font-semibold uppercase tracking-wide text-white bg-red-600 rounded-none">
                      Printed
                    </span>
                  ) : null}
                </div>
              ))}
            </RadioGroup>

            {selectedQuoteDetails?.carrier?.manual === true ? (
              <UploadFile
<<<<<<< HEAD
                shipment={shipment?.shipment}
                name={user?.data.name}
                title={user?.data.title}
=======
                shipment={uploadableShipment}
                name={"users name"}
                title={"users title"}
>>>>>>> 74fb14b1
                onChangeMessage={(value) => {
                  setComments(value);
                }}
              />
            ) : null}

            <Button
              className="mt-5"
              onClick={handleQuoteSelection}
              size="sm"
              variant="outline"
              disabled={isLabelPrinted}
            >
              Change Quote
            </Button>
          </CardContent>
        </Card>
        <Card className="mt-4 p-10">
          <AlertDialog>
            <div className="flex gap-x-3">
              <AlertCircleIcon />
              To view errors you need to click the button below
            </div>
          </AlertDialog>
          <Button
            disabled={!detail?.id}
            onClick={() => detail?.id && showShipmentErrors(detail.id)}
          >
            Show Errors
          </Button>
        </Card>
      </div>

      {/* Second Column - NOTES Section */}
      <Card className="col-span-1">
        <CardHeader className="pb-2">
          <CardTitle className="text-xs font-semibold text-gray-500 uppercase tracking-wider">
            NOTES
          </CardTitle>
        </CardHeader>
        <CardContent>
          <div className="h-[200px] overflow-y-scroll">
            {comments.length === 0 ? (
              <p className="text-sm text-gray-500">No notes added yet.</p>
            ) : (
              comments.map((comment) => {
                const timestampSeconds =
                  comment.time ?? Math.floor(Date.now() / 1000);
                const timestampMs = timestampSeconds * 1000;
                const commentKey = comment.id ?? timestampSeconds;
                return (
                  <div
                    key={commentKey}
                    className="mb-4 p-4 bg-gray-50 rounded-lg"
                  >
                    <div className="flex items-center gap-2 mb-2">
                      <div className="font-medium text-gray-900">
                        {comment.name}
                      </div>
                      <div className="text-sm text-gray-500">
                        {comment.title}
                      </div>
                    </div>
                    <p className="text-gray-700 mb-2">{comment.comment}</p>
                    <div className="text-xs text-gray-500">
                      {dateTimeFormatter.format(new Date(timestampMs))}
                    </div>
                  </div>
                );
              })
            )}
          </div>

          <Textarea
            placeholder="Add your notes here..."
            className="w-full h-24 text-sm mt-2"
            value={commentText}
            onChange={(e) => setCommentText(e.target.value)}
          />
          <div className="mt-2 flex justify-end">
            <Button size="sm" variant="outline" onClick={handleSaveNote}>
              Save Note
            </Button>
          </div>
        </CardContent>
      </Card>

      {/* Third Column - Line Items Section */}
      <Card className="col-span-1">
        <CardHeader className="pb-2">
          <CardTitle className="text-xs font-semibold text-gray-500 uppercase tracking-wider">
            Line Items
          </CardTitle>
        </CardHeader>
        <CardContent>
          <div className="grid grid-cols-1 gap-2">
            {orderLines.map((item) => (
              <div key={item.id} className="bg-white border rounded-lg p-3">
                <div className="flex w-full items-center justify-between mb-2">
                  <div className="flex flex-col items-center">
                    <span className="text-xs text-gray-500 mb-1">In Stock</span>
                    <div className="flex gap-1">
                      {warehouses.map((warehouse) => {
                        const isOutOfStock = isItemOutOfStockAtWarehouse(
                          item,
                          warehouse.code
                        );
                        return (
                          <button
                            key={warehouse.code}
                            onClick={() =>
                              isOutOfStock
                                ? handleMarkInStock(item, warehouse.code)
                                : handleMarkOutOfStock(item, warehouse.code)
                            }
                            className={`px-2 py-1 ${
                              isOutOfStock
                                ? "bg-red-500 text-white"
                                : "bg-green-100 hover:bg-green-200 text-green-800"
                            } text-xs font-medium rounded transition-colors`}
                          >
                            {warehouse.code.substring(0, 3).toUpperCase()}
                          </button>
                        );
                      })}
                    </div>
                  </div>
                  <div className="flex items-center gap-x-2">
                    {item.url ? (
                      <Image
                        src={item.url}
                        alt={
                          item.title && item.title.trim().length > 0
                            ? item.title
                            : "Line item image"
                        }
                        width={48}
                        height={48}
                        className="w-12 h-12 rounded-lg object-cover"
                      />
                    ) : (
                      <div className="w-12 h-12 flex items-center justify-center bg-gray-50">
                        <BoxIcon className="w-6 h-6 text-gray-400" />
                      </div>
                    )}
                    <div className="flex flex-col">
                      <p className="text-sm font-medium text-gray-900">
                        {item.title}
                      </p>
                      {item.variant_title && (
                        <p className="text-xs text-gray-500">
                          {item.variant_title}
                        </p>
                      )}
                      <span className="text-gray-600">SKU: {item.sku}</span>
                      <div className="flex items-center gap-4">
                        <span className="text-gray-900">
                          Qty: {item.quantity}
                        </span>
                        <span className="text-gray-900 font-medium">
                          {formatPrice(item.price)}
                        </span>
                      </div>
                    </div>
                  </div>
                  <div className="flex flex-col items-center">
                    <span className="text-xs text-gray-500 mb-1">
                      Dispatch From
                    </span>
                    <div className="flex gap-1">
                      {warehouses.map((warehouse) => (
                        <button
                          key={warehouse.code}
                          onClick={() =>
                            setSelectedDispatchFrom((prev) => ({
                              ...prev,
                              [item.id]: warehouse.code,
                            }))
                          }
                          className={`px-2 py-1 ${
                            selectedDispatchFrom[item.id] === warehouse.code
                              ? "bg-blue-500 text-white"
                              : "bg-blue-100 hover:bg-blue-200 text-blue-800"
                          } text-xs font-medium rounded transition-colors`}
                        >
                          {warehouse.code.substring(0, 3).toUpperCase()}
                        </button>
                      ))}
                    </div>
                  </div>
                </div>
              </div>
            ))}
          </div>

          <div className="mt-4 flex justify-end">
            <Button
              className="bg-blue-500 hover:bg-blue-600 text-white"
              onClick={handleMoveShipment}
            >
              MOVE
            </Button>
          </div>
        </CardContent>
      </Card>
    </div>
  );
}<|MERGE_RESOLUTION|>--- conflicted
+++ resolved
@@ -960,15 +960,9 @@
 
             {selectedQuoteDetails?.carrier?.manual === true ? (
               <UploadFile
-<<<<<<< HEAD
-                shipment={shipment?.shipment}
+                shipment={uploadableShipment}
                 name={user?.data.name}
                 title={user?.data.title}
-=======
-                shipment={uploadableShipment}
-                name={"users name"}
-                title={"users title"}
->>>>>>> 74fb14b1
                 onChangeMessage={(value) => {
                   setComments(value);
                 }}
