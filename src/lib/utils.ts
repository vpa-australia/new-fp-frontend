import { clsx, type ClassValue } from "clsx"
import { twMerge } from "tailwind-merge"

export function cn(...inputs: ClassValue[]) {
  return twMerge(clsx(inputs))
}

<<<<<<< HEAD
export function toMySQLDateTime(date: Date | string | number): string {
=======
export function toMySQLDateTime(date: Date | number) {
>>>>>>> d7dc46ce
  const d = new Date(date);
  const year = d.getFullYear();
  const month = String(d.getMonth() + 1).padStart(2, '0');
  const day = String(d.getDate()).padStart(2, '0');
  const hours = String(d.getHours()).padStart(2, '0');
  const minutes = String(d.getMinutes()).padStart(2, '0');
  const seconds = String(d.getSeconds()).padStart(2, '0');
  return `${year}-${month}-${day} ${hours}:${minutes}:${seconds}`;
}<|MERGE_RESOLUTION|>--- conflicted
+++ resolved
@@ -1,21 +1,17 @@
-import { clsx, type ClassValue } from "clsx"
-import { twMerge } from "tailwind-merge"
+import { clsx, type ClassValue } from "clsx";
+import { twMerge } from "tailwind-merge";
 
 export function cn(...inputs: ClassValue[]) {
-  return twMerge(clsx(inputs))
+  return twMerge(clsx(inputs));
 }
 
-<<<<<<< HEAD
 export function toMySQLDateTime(date: Date | string | number): string {
-=======
-export function toMySQLDateTime(date: Date | number) {
->>>>>>> d7dc46ce
   const d = new Date(date);
   const year = d.getFullYear();
-  const month = String(d.getMonth() + 1).padStart(2, '0');
-  const day = String(d.getDate()).padStart(2, '0');
-  const hours = String(d.getHours()).padStart(2, '0');
-  const minutes = String(d.getMinutes()).padStart(2, '0');
-  const seconds = String(d.getSeconds()).padStart(2, '0');
+  const month = String(d.getMonth() + 1).padStart(2, "0");
+  const day = String(d.getDate()).padStart(2, "0");
+  const hours = String(d.getHours()).padStart(2, "0");
+  const minutes = String(d.getMinutes()).padStart(2, "0");
+  const seconds = String(d.getSeconds()).padStart(2, "0");
   return `${year}-${month}-${day} ${hours}:${minutes}:${seconds}`;
 }