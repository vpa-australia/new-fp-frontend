--- conflicted
+++ resolved
@@ -199,11 +199,7 @@
 
 
 
-<<<<<<< HEAD
-            return (<Card key={key} className="mb-3">
-=======
             return (<><Card className="mb-3" key={key}>
->>>>>>> 1d47deed
                 <CardHeader>
                     <CardTitle>{carrier}</CardTitle>
                 </CardHeader>
