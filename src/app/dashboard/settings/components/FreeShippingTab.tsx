"use client";

import { useState, useEffect, useCallback } from 'react';
import { Card, CardContent, CardHeader, CardTitle } from "@/components/ui/card";
import { Input } from '@/components/ui/input';
import { Label } from '@/components/ui/label';
import {apiFetch} from "@/lib/api/client";
import {useAuth} from "@/contexts/AuthContext";
import {toMySQLDateTime} from "@/lib/utils";
import {Button} from "@/components/ui/button";


interface Store{
    id: number;
    shop: string;
    name: string;
    country_code: string;
    active: number;
    weight_id: string;
    measurement_id: string;
}

export default function FreeShippingTab() {

    const { requireAuthToken } = useAuth();
    const [currentStore, setCurrentStore] = useState<string | null>(null);
    const [stores, setStores] = useState<Store[]>();
    const [loading, setLoading] = useState(true);
    const [fromDate, setFromDate] = useState<Record<string, string>>({});
    const [toDate, setToDate] = useState<Record<string, string>>({});
    const [fromTime, setFromTime] = useState<Record<string, string>>({});
    const [toTime, setToTime] = useState<Record<string, string>>({});




    const getStores = useCallback(() =>{
        const token = requireAuthToken();
        apiFetch('platform/stores', {
            method: 'GET',
            headers: {
                'Authorization': `Bearer ${token}`,
            }
        }).then(response => { return response.json(); }).then((json: {success: boolean, stores: Store[]})=> {
            if (json.success) {
                setStores(json['stores']);
                setCurrentStore(json['stores'][0].shop);
            }
            setLoading(false);
        });
    }, [requireAuthToken]);

    const getCurrentDates = useCallback(() :void => {

        const storeKey = currentStore;

        if(storeKey === null){
            return;
        }

        const token = requireAuthToken();
        apiFetch('platform/free_shipping/'+storeKey, {
            method: 'GET',
            headers: {
                'Authorization': `Bearer ${token}`,
            }
        }).then(response => { return response.json(); }).then((json)=>{
            if (json.success) {

                let start_datetime = json['data']['free_shipping_start'];
                let end_datetime = json['data']['free_shipping_end'];

                const today = new Date();
                if(start_datetime === null){
                    start_datetime = toMySQLDateTime(today);
                }
                if(end_datetime === null){

                    const twoDaysLater = new Date(today);
                    twoDaysLater.setDate(today.getDate() + 2);
                    end_datetime = toMySQLDateTime(twoDaysLater);
                }

                const start : string[] = start_datetime.split(' ');
                const end :string[] = end_datetime.split(' ');

                //set time string
<<<<<<< HEAD
                setFromTime((prev)=>({...prev, [storeKey]: start[1]}));

                setToTime((prev)=>({...prev, [storeKey]: end[1]}));

                //set date string
                setToDate((prev)=>({...prev, [storeKey]: end[0]}));

                setFromDate((prev)=>({...prev, [storeKey]: start[0]}));
=======
                const fromT = {...fromTime};
                fromT[currentStore] = start[1];
                setFromTime(fromT);

                const toT = {...toTime};
                toT[currentStore] =end[1];
                setToTime(toT);

                //set date string
                const toD = {...toDate};
                toD[currentStore] = end[0];
                setToDate(toD);

                const fromD = {...fromDate};
                fromD[currentStore] = start[0];
                setFromDate(fromD);
>>>>>>> d7dc46ce


            }
<<<<<<< HEAD
        })
    }, [currentStore, requireAuthToken]);
=======
        }).finally(() => { setLoading(false); });
    }
>>>>>>> d7dc46ce

    useEffect(()=>{
        if(currentStore === null){
            getStores();
        } else {
            getCurrentDates();
        }
    }, [currentStore, getCurrentDates, getStores]);
<<<<<<< HEAD
=======

    const saveDates = () => {

        if(currentStore === null){
            return;
        }

        const token = requireAuthToken();

        const formData = new FormData();

        formData.append('free_shipping_start', fromDate[currentStore] + ' ' + fromTime[currentStore]);
        formData.append('free_shipping_end', toDate[currentStore] + ' ' + toTime[currentStore]);

        apiFetch('platform/free_shipping/'+currentStore, {
            method: 'POST',
            headers: {
                'Authorization': `Bearer ${token}`,
            },
            body: formData
        }).then(response => { return response.json(); }).then((json)=>{
            if (json.success && currentStore !== null) {

                let start_datetime = json['data']['free_shipping_start'];
                let end_datetime = json['data']['free_shipping_end'];

                const today = new Date();
                if(start_datetime === null){
                    start_datetime = toMySQLDateTime(today);
                }
                if(end_datetime === null){

                    const twoDaysLater = new Date(today);
                    twoDaysLater.setDate(today.getDate() + 2);
                    end_datetime = toMySQLDateTime(twoDaysLater);
                }

                const start : string[] = start_datetime.split(' ');
                const end :string[] = end_datetime.split(' ');

                //set time string
                const fromT = {...fromTime};
                fromT[currentStore] = start[1];
                setFromTime(fromT);

                const toT = {...toTime};
                toT[currentStore] =end[1];
                setToTime(toT);

                //set date string
                const toD = {...toDate};
                toD[currentStore] = end[0];
                setToDate(toD);

                const fromD = {...fromDate};
                fromD[currentStore] = start[0];
                setFromDate(fromD);


            }
        }).finally(() => { setLoading(false); });
    }
>>>>>>> d7dc46ce

  return (
    <Card>
      <CardHeader>
        <CardTitle>Free Shipping</CardTitle>
      </CardHeader>
      <CardContent>
          {currentStore === null || typeof fromDate[currentStore] === "undefined" || loading ? <>Loading ...</> : <>
              {Array.isArray(stores) && stores.length > 0 ? <h4>Stores</h4> : ''}
              {stores?.map((store)=> {
              return <div key={store.shop} onClick={()=>{ setCurrentStore(store.shop)}} className={"inline-block rounded-full border text-sm m-2 px-2 py-2 " + ((currentStore === store.shop) ? "bg-gray-500 text-white" : "")}>{store.name}</div>
              })}

              <div className="flex gap-4 mt-6">




              <div className="flex flex-col gap-3">
                  <Label htmlFor="date-picker-from" className="px-1">
                      From Date
                  </Label>
                  <Input
                    id="date-picker-from"
                    type="date" className="h-10 w-[150px] rounded-full border px-3 text-sm"
                    value={fromDate[currentStore]}
                    onChange={(ev)=>{ setFromDate({...fromDate, [currentStore]: ev.target.value})}}

                  />
              </div>
              <div className="flex flex-col gap-3">
                  <Label htmlFor="time-picker-from" className="px-1">
                      From Time
                  </Label>
                  <Input
                      id="time-picker-from"
                      type="time" className="h-10 w-[150px] rounded-full border px-3 text-sm"

                      value={fromTime[currentStore]}
                      onChange={(ev)=>{ setFromTime({...fromTime, [currentStore]:ev.target.value})}}

                  />
              </div>
          </div>
          <div className="flex gap-4">
              <div className="flex flex-col gap-3">
                  <Label htmlFor="date-picker-to" className="px-1">
                      To Date
                  </Label>
                  <Input
                      id="date-picker-to"
                      type="date" className="h-10 w-[150px] rounded-full border px-3 text-sm"
                      value={toDate[currentStore]}
                      onChange={(ev)=> {setToDate({...toDate, [currentStore]: ev.target.value})} }

                  />
              </div>
              <div className="flex flex-col gap-3">
                  <Label htmlFor="time-picker-to" className="px-1">
                      To Time
                  </Label>
                  <Input
                      id="time-picker-to"
                      type="time" className="h-10 w-[150px] rounded-full border px-3 text-sm"

                      value={toTime[currentStore]}
                      onChange={(ev)=>{ setToTime({...toTime, [currentStore]: ev.target.value})}}


                  />
              </div>

          </div><Button variant="default" className="mt-6" onClick={()=>{ saveDates(); }}>Save Dates</Button></>}
      </CardContent>
    </Card>
  );
}<|MERGE_RESOLUTION|>--- conflicted
+++ resolved
@@ -1,200 +1,194 @@
 "use client";
 
-import { useState, useEffect, useCallback } from 'react';
+import { useState, useEffect, useCallback } from "react";
 import { Card, CardContent, CardHeader, CardTitle } from "@/components/ui/card";
-import { Input } from '@/components/ui/input';
-import { Label } from '@/components/ui/label';
-import {apiFetch} from "@/lib/api/client";
-import {useAuth} from "@/contexts/AuthContext";
-import {toMySQLDateTime} from "@/lib/utils";
-import {Button} from "@/components/ui/button";
-
-
-interface Store{
-    id: number;
-    shop: string;
-    name: string;
-    country_code: string;
-    active: number;
-    weight_id: string;
-    measurement_id: string;
+import { Input } from "@/components/ui/input";
+import { Label } from "@/components/ui/label";
+import { Button } from "@/components/ui/button";
+import { apiFetch } from "@/lib/api/client";
+import { useAuth } from "@/contexts/AuthContext";
+import { toMySQLDateTime } from "@/lib/utils";
+
+interface Store {
+  id: number;
+  shop: string;
+  name: string;
+  country_code: string;
+  active: number;
+  weight_id: string;
+  measurement_id: string;
 }
 
+type FreeShippingResponse = {
+  success: boolean;
+  data: {
+    free_shipping_start: string | null;
+    free_shipping_end: string | null;
+  };
+};
+
 export default function FreeShippingTab() {
-
-    const { requireAuthToken } = useAuth();
-    const [currentStore, setCurrentStore] = useState<string | null>(null);
-    const [stores, setStores] = useState<Store[]>();
-    const [loading, setLoading] = useState(true);
-    const [fromDate, setFromDate] = useState<Record<string, string>>({});
-    const [toDate, setToDate] = useState<Record<string, string>>({});
-    const [fromTime, setFromTime] = useState<Record<string, string>>({});
-    const [toTime, setToTime] = useState<Record<string, string>>({});
-
-
-
-
-    const getStores = useCallback(() =>{
-        const token = requireAuthToken();
-        apiFetch('platform/stores', {
-            method: 'GET',
-            headers: {
-                'Authorization': `Bearer ${token}`,
-            }
-        }).then(response => { return response.json(); }).then((json: {success: boolean, stores: Store[]})=> {
-            if (json.success) {
-                setStores(json['stores']);
-                setCurrentStore(json['stores'][0].shop);
-            }
-            setLoading(false);
-        });
-    }, [requireAuthToken]);
-
-    const getCurrentDates = useCallback(() :void => {
-
-        const storeKey = currentStore;
-
-        if(storeKey === null){
-            return;
+  const { requireAuthToken } = useAuth();
+
+  const [currentStore, setCurrentStore] = useState<string | null>(null);
+  const [stores, setStores] = useState<Store[]>([]);
+  const [loading, setLoading] = useState(true);
+  const [fromDate, setFromDate] = useState<Record<string, string>>({});
+  const [toDate, setToDate] = useState<Record<string, string>>({});
+  const [fromTime, setFromTime] = useState<Record<string, string>>({});
+  const [toTime, setToTime] = useState<Record<string, string>>({});
+
+  const getStores = useCallback(async () => {
+    const token = requireAuthToken();
+    setLoading(true);
+
+    try {
+      const response = await apiFetch("platform/stores", {
+        method: "GET",
+        headers: {
+          Authorization: `Bearer ${token}`,
+        },
+      });
+
+      const json = (await response.json()) as {
+        success: boolean;
+        stores: Store[];
+      };
+      if (
+        json.success &&
+        Array.isArray(json.stores) &&
+        json.stores.length > 0
+      ) {
+        setStores(json.stores);
+        setCurrentStore((prev) => prev ?? json.stores[0].shop);
+      }
+    } finally {
+      setLoading(false);
+    }
+  }, [requireAuthToken]);
+
+  const hydrateWindowForStore = useCallback(
+    (storeKey: string, payload: FreeShippingResponse["data"]) => {
+      let startDatetime = payload.free_shipping_start;
+      let endDatetime = payload.free_shipping_end;
+
+      const today = new Date();
+
+      if (!startDatetime) {
+        startDatetime = toMySQLDateTime(today);
+      }
+
+      if (!endDatetime) {
+        const twoDaysLater = new Date(today);
+        twoDaysLater.setDate(today.getDate() + 2);
+        endDatetime = toMySQLDateTime(twoDaysLater);
+      }
+
+      const [startDate, startTime] = startDatetime.split(" ");
+      const [endDate, endTime] = endDatetime.split(" ");
+
+      setFromDate((prev) => ({ ...prev, [storeKey]: startDate }));
+      setToDate((prev) => ({ ...prev, [storeKey]: endDate }));
+      setFromTime((prev) => ({ ...prev, [storeKey]: startTime }));
+      setToTime((prev) => ({ ...prev, [storeKey]: endTime }));
+    },
+    []
+  );
+
+  const getCurrentDates = useCallback(async () => {
+    if (!currentStore) {
+      return;
+    }
+
+    const token = requireAuthToken();
+    setLoading(true);
+
+    try {
+      const response = await apiFetch(
+        `platform/free_shipping/${currentStore}`,
+        {
+          method: "GET",
+          headers: {
+            Authorization: `Bearer ${token}`,
+          },
         }
-
-        const token = requireAuthToken();
-        apiFetch('platform/free_shipping/'+storeKey, {
-            method: 'GET',
-            headers: {
-                'Authorization': `Bearer ${token}`,
-            }
-        }).then(response => { return response.json(); }).then((json)=>{
-            if (json.success) {
-
-                let start_datetime = json['data']['free_shipping_start'];
-                let end_datetime = json['data']['free_shipping_end'];
-
-                const today = new Date();
-                if(start_datetime === null){
-                    start_datetime = toMySQLDateTime(today);
-                }
-                if(end_datetime === null){
-
-                    const twoDaysLater = new Date(today);
-                    twoDaysLater.setDate(today.getDate() + 2);
-                    end_datetime = toMySQLDateTime(twoDaysLater);
-                }
-
-                const start : string[] = start_datetime.split(' ');
-                const end :string[] = end_datetime.split(' ');
-
-                //set time string
-<<<<<<< HEAD
-                setFromTime((prev)=>({...prev, [storeKey]: start[1]}));
-
-                setToTime((prev)=>({...prev, [storeKey]: end[1]}));
-
-                //set date string
-                setToDate((prev)=>({...prev, [storeKey]: end[0]}));
-
-                setFromDate((prev)=>({...prev, [storeKey]: start[0]}));
-=======
-                const fromT = {...fromTime};
-                fromT[currentStore] = start[1];
-                setFromTime(fromT);
-
-                const toT = {...toTime};
-                toT[currentStore] =end[1];
-                setToTime(toT);
-
-                //set date string
-                const toD = {...toDate};
-                toD[currentStore] = end[0];
-                setToDate(toD);
-
-                const fromD = {...fromDate};
-                fromD[currentStore] = start[0];
-                setFromDate(fromD);
->>>>>>> d7dc46ce
-
-
-            }
-<<<<<<< HEAD
-        })
-    }, [currentStore, requireAuthToken]);
-=======
-        }).finally(() => { setLoading(false); });
-    }
->>>>>>> d7dc46ce
-
-    useEffect(()=>{
-        if(currentStore === null){
-            getStores();
-        } else {
-            getCurrentDates();
+      );
+
+      const json = (await response.json()) as FreeShippingResponse;
+      if (json.success) {
+        hydrateWindowForStore(currentStore, json.data);
+      }
+    } finally {
+      setLoading(false);
+    }
+  }, [currentStore, hydrateWindowForStore, requireAuthToken]);
+
+  const saveDates = useCallback(async () => {
+    if (!currentStore) {
+      return;
+    }
+
+    const currentFromDate = fromDate[currentStore];
+    const currentToDate = toDate[currentStore];
+    const currentFromTime = fromTime[currentStore];
+    const currentToTime = toTime[currentStore];
+
+    if (
+      !currentFromDate ||
+      !currentToDate ||
+      !currentFromTime ||
+      !currentToTime
+    ) {
+      return;
+    }
+
+    const token = requireAuthToken();
+    const formData = new FormData();
+
+    formData.append(
+      "free_shipping_start",
+      `${currentFromDate} ${currentFromTime}`
+    );
+    formData.append("free_shipping_end", `${currentToDate} ${currentToTime}`);
+
+    setLoading(true);
+
+    try {
+      const response = await apiFetch(
+        `platform/free_shipping/${currentStore}`,
+        {
+          method: "POST",
+          headers: {
+            Authorization: `Bearer ${token}`,
+          },
+          body: formData,
         }
-    }, [currentStore, getCurrentDates, getStores]);
-<<<<<<< HEAD
-=======
-
-    const saveDates = () => {
-
-        if(currentStore === null){
-            return;
-        }
-
-        const token = requireAuthToken();
-
-        const formData = new FormData();
-
-        formData.append('free_shipping_start', fromDate[currentStore] + ' ' + fromTime[currentStore]);
-        formData.append('free_shipping_end', toDate[currentStore] + ' ' + toTime[currentStore]);
-
-        apiFetch('platform/free_shipping/'+currentStore, {
-            method: 'POST',
-            headers: {
-                'Authorization': `Bearer ${token}`,
-            },
-            body: formData
-        }).then(response => { return response.json(); }).then((json)=>{
-            if (json.success && currentStore !== null) {
-
-                let start_datetime = json['data']['free_shipping_start'];
-                let end_datetime = json['data']['free_shipping_end'];
-
-                const today = new Date();
-                if(start_datetime === null){
-                    start_datetime = toMySQLDateTime(today);
-                }
-                if(end_datetime === null){
-
-                    const twoDaysLater = new Date(today);
-                    twoDaysLater.setDate(today.getDate() + 2);
-                    end_datetime = toMySQLDateTime(twoDaysLater);
-                }
-
-                const start : string[] = start_datetime.split(' ');
-                const end :string[] = end_datetime.split(' ');
-
-                //set time string
-                const fromT = {...fromTime};
-                fromT[currentStore] = start[1];
-                setFromTime(fromT);
-
-                const toT = {...toTime};
-                toT[currentStore] =end[1];
-                setToTime(toT);
-
-                //set date string
-                const toD = {...toDate};
-                toD[currentStore] = end[0];
-                setToDate(toD);
-
-                const fromD = {...fromDate};
-                fromD[currentStore] = start[0];
-                setFromDate(fromD);
-
-
-            }
-        }).finally(() => { setLoading(false); });
-    }
->>>>>>> d7dc46ce
+      );
+
+      const json = (await response.json()) as FreeShippingResponse;
+      if (json.success) {
+        hydrateWindowForStore(currentStore, json.data);
+      }
+    } finally {
+      setLoading(false);
+    }
+  }, [
+    currentStore,
+    fromDate,
+    fromTime,
+    hydrateWindowForStore,
+    requireAuthToken,
+    toDate,
+    toTime,
+  ]);
+
+  useEffect(() => {
+    if (currentStore === null) {
+      void getStores();
+    } else {
+      void getCurrentDates();
+    }
+  }, [currentStore, getCurrentDates, getStores]);
 
   return (
     <Card>
@@ -202,72 +196,110 @@
         <CardTitle>Free Shipping</CardTitle>
       </CardHeader>
       <CardContent>
-          {currentStore === null || typeof fromDate[currentStore] === "undefined" || loading ? <>Loading ...</> : <>
-              {Array.isArray(stores) && stores.length > 0 ? <h4>Stores</h4> : ''}
-              {stores?.map((store)=> {
-              return <div key={store.shop} onClick={()=>{ setCurrentStore(store.shop)}} className={"inline-block rounded-full border text-sm m-2 px-2 py-2 " + ((currentStore === store.shop) ? "bg-gray-500 text-white" : "")}>{store.name}</div>
-              })}
-
-              <div className="flex gap-4 mt-6">
-
-
-
-
+        {currentStore === null ||
+        typeof fromDate[currentStore] === "undefined" ||
+        loading ? (
+          <>Loading ...</>
+        ) : (
+          <>
+            {stores.length > 0 ? <h4>Stores</h4> : null}
+            {stores.map((store) => (
+              <div
+                key={store.shop}
+                onClick={() => {
+                  setCurrentStore(store.shop);
+                }}
+                className={`inline-block rounded-full border text-sm m-2 px-2 py-2 ${
+                  currentStore === store.shop ? "bg-gray-500 text-white" : ""
+                }`}
+              >
+                {store.name}
+              </div>
+            ))}
+
+            <div className="flex gap-4 mt-6">
               <div className="flex flex-col gap-3">
-                  <Label htmlFor="date-picker-from" className="px-1">
-                      From Date
-                  </Label>
-                  <Input
-                    id="date-picker-from"
-                    type="date" className="h-10 w-[150px] rounded-full border px-3 text-sm"
-                    value={fromDate[currentStore]}
-                    onChange={(ev)=>{ setFromDate({...fromDate, [currentStore]: ev.target.value})}}
-
-                  />
+                <Label htmlFor="date-picker-from" className="px-1">
+                  From Date
+                </Label>
+                <Input
+                  id="date-picker-from"
+                  type="date"
+                  className="h-10 w-[150px] rounded-full border px-3 text-sm"
+                  value={fromDate[currentStore]}
+                  onChange={(ev) => {
+                    setFromDate((prev) => ({
+                      ...prev,
+                      [currentStore]: ev.target.value,
+                    }));
+                  }}
+                />
               </div>
               <div className="flex flex-col gap-3">
-                  <Label htmlFor="time-picker-from" className="px-1">
-                      From Time
-                  </Label>
-                  <Input
-                      id="time-picker-from"
-                      type="time" className="h-10 w-[150px] rounded-full border px-3 text-sm"
-
-                      value={fromTime[currentStore]}
-                      onChange={(ev)=>{ setFromTime({...fromTime, [currentStore]:ev.target.value})}}
-
-                  />
-              </div>
-          </div>
-          <div className="flex gap-4">
+                <Label htmlFor="time-picker-from" className="px-1">
+                  From Time
+                </Label>
+                <Input
+                  id="time-picker-from"
+                  type="time"
+                  className="h-10 w-[150px] rounded-full border px-3 text-sm"
+                  value={fromTime[currentStore]}
+                  onChange={(ev) => {
+                    setFromTime((prev) => ({
+                      ...prev,
+                      [currentStore]: ev.target.value,
+                    }));
+                  }}
+                />
+              </div>
+            </div>
+
+            <div className="flex gap-4">
               <div className="flex flex-col gap-3">
-                  <Label htmlFor="date-picker-to" className="px-1">
-                      To Date
-                  </Label>
-                  <Input
-                      id="date-picker-to"
-                      type="date" className="h-10 w-[150px] rounded-full border px-3 text-sm"
-                      value={toDate[currentStore]}
-                      onChange={(ev)=> {setToDate({...toDate, [currentStore]: ev.target.value})} }
-
-                  />
+                <Label htmlFor="date-picker-to" className="px-1">
+                  To Date
+                </Label>
+                <Input
+                  id="date-picker-to"
+                  type="date"
+                  className="h-10 w-[150px] rounded-full border px-3 text-sm"
+                  value={toDate[currentStore]}
+                  onChange={(ev) => {
+                    setToDate((prev) => ({
+                      ...prev,
+                      [currentStore]: ev.target.value,
+                    }));
+                  }}
+                />
               </div>
               <div className="flex flex-col gap-3">
-                  <Label htmlFor="time-picker-to" className="px-1">
-                      To Time
-                  </Label>
-                  <Input
-                      id="time-picker-to"
-                      type="time" className="h-10 w-[150px] rounded-full border px-3 text-sm"
-
-                      value={toTime[currentStore]}
-                      onChange={(ev)=>{ setToTime({...toTime, [currentStore]: ev.target.value})}}
-
-
-                  />
-              </div>
-
-          </div><Button variant="default" className="mt-6" onClick={()=>{ saveDates(); }}>Save Dates</Button></>}
+                <Label htmlFor="time-picker-to" className="px-1">
+                  To Time
+                </Label>
+                <Input
+                  id="time-picker-to"
+                  type="time"
+                  className="h-10 w-[150px] rounded-full border px-3 text-sm"
+                  value={toTime[currentStore]}
+                  onChange={(ev) => {
+                    setToTime((prev) => ({
+                      ...prev,
+                      [currentStore]: ev.target.value,
+                    }));
+                  }}
+                />
+              </div>
+            </div>
+
+            <Button
+              variant="default"
+              className="mt-6"
+              onClick={() => void saveDates()}
+            >
+              Save Dates
+            </Button>
+          </>
+        )}
       </CardContent>
     </Card>
   );
